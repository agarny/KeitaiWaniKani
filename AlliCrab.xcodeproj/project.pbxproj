--- conflicted
+++ resolved
@@ -1733,13 +1733,8 @@
 			baseConfigurationReference = 26675F9C67491B19BBC51694 /* Pods-WaniKaniStudyQueueWidget.debug.xcconfig */;
 			buildSettings = {
 				CODE_SIGN_ENTITLEMENTS = WaniKaniStudyQueueWidget/WaniKaniStudyQueueWidget.entitlements;
-<<<<<<< HEAD
-				CURRENT_PROJECT_VERSION = 91;
+				CURRENT_PROJECT_VERSION = 92;
 				DEVELOPMENT_TEAM = PVQ5U3H7W6;
-=======
-				CURRENT_PROJECT_VERSION = 92;
-				DEVELOPMENT_TEAM = 5QAN68L9NX;
->>>>>>> d2d31065
 				INFOPLIST_FILE = WaniKaniStudyQueueWidget/Info.plist;
 				LD_RUNPATH_SEARCH_PATHS = "$(inherited) @executable_path/Frameworks @executable_path/../../Frameworks";
 				PRODUCT_BUNDLE_IDENTIFIER = com.hellix.KeitaiWaniKani.WaniKaniStudyQueueWidget;
@@ -1755,13 +1750,8 @@
 			baseConfigurationReference = B730F12A3CE78DDDCF2FE7DD /* Pods-WaniKaniStudyQueueWidget.release.xcconfig */;
 			buildSettings = {
 				CODE_SIGN_ENTITLEMENTS = WaniKaniStudyQueueWidget/WaniKaniStudyQueueWidget.entitlements;
-<<<<<<< HEAD
-				CURRENT_PROJECT_VERSION = 91;
+				CURRENT_PROJECT_VERSION = 92;
 				DEVELOPMENT_TEAM = PVQ5U3H7W6;
-=======
-				CURRENT_PROJECT_VERSION = 92;
-				DEVELOPMENT_TEAM = 5QAN68L9NX;
->>>>>>> d2d31065
 				INFOPLIST_FILE = WaniKaniStudyQueueWidget/Info.plist;
 				LD_RUNPATH_SEARCH_PATHS = "$(inherited) @executable_path/Frameworks @executable_path/../../Frameworks";
 				PRODUCT_BUNDLE_IDENTIFIER = com.hellix.KeitaiWaniKani.WaniKaniStudyQueueWidget;
@@ -1980,13 +1970,8 @@
 			buildSettings = {
 				ASSETCATALOG_COMPILER_APPICON_NAME = AppIcon;
 				CODE_SIGN_ENTITLEMENTS = AlliCrab/AlliCrab.entitlements;
-<<<<<<< HEAD
-				CURRENT_PROJECT_VERSION = 91;
+				CURRENT_PROJECT_VERSION = 92;
 				DEVELOPMENT_TEAM = PVQ5U3H7W6;
-=======
-				CURRENT_PROJECT_VERSION = 92;
-				DEVELOPMENT_TEAM = 5QAN68L9NX;
->>>>>>> d2d31065
 				INFOPLIST_FILE = AlliCrab/Info.plist;
 				LD_RUNPATH_SEARCH_PATHS = "$(inherited) @executable_path/Frameworks";
 				PRODUCT_BUNDLE_IDENTIFIER = com.hellix.KeitaiWaniKani;
@@ -2002,13 +1987,8 @@
 			buildSettings = {
 				ASSETCATALOG_COMPILER_APPICON_NAME = AppIcon;
 				CODE_SIGN_ENTITLEMENTS = AlliCrab/AlliCrab.entitlements;
-<<<<<<< HEAD
-				CURRENT_PROJECT_VERSION = 91;
+				CURRENT_PROJECT_VERSION = 92;
 				DEVELOPMENT_TEAM = PVQ5U3H7W6;
-=======
-				CURRENT_PROJECT_VERSION = 92;
-				DEVELOPMENT_TEAM = 5QAN68L9NX;
->>>>>>> d2d31065
 				INFOPLIST_FILE = AlliCrab/Info.plist;
 				LD_RUNPATH_SEARCH_PATHS = "$(inherited) @executable_path/Frameworks";
 				PRODUCT_BUNDLE_IDENTIFIER = com.hellix.KeitaiWaniKani;
